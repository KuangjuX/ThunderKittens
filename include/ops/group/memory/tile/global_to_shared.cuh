/**
 * @file
 * @brief Group (collaborative warp) ops for loading shared tiles from and storing to global memory. 
 */

<<<<<<< HEAD
template<ducks::st::all ST, ducks::gl::all GL>
__device__ static inline void load(ST &dst, const GL &src, const coord &idx) {
    using T = typename ST::dtype;
    typename GL::dtype *src_ptr = (typename GL::dtype*)&src.template get<ST>(idx);
    uint32_t dst_ptr = static_cast<uint32_t>(__cvta_generic_to_shared(&dst.data[0]));
    const int row_stride = src.row_stride();
    
    // each thread needs to do 1 call per width*height / N_WARPS
    // attempting to improve striping into dram
    // each lane of the warp should store sequential into dram

    int laneid = threadIdx.x % GROUP_THREADS;

    // we can handle this many rows each time we run a memcpy_async
    int elem_per_memcpy = sizeof(float4)/sizeof(T);
    int memcpy_per_row = dst.cols / elem_per_memcpy;
    int total_calls = ((dst.height * dst.width + (N_WARPS-1))) * kittens::TILE_ROW_DIM<T>*kittens::TILE_COL_DIM<T> / (N_WARPS*WARP_THREADS*elem_per_memcpy); // round up

    #pragma unroll
    for(int i = 0; i < total_calls; i++) {

        int idx = i * GROUP_THREADS + laneid;
        
        int row = idx / memcpy_per_row;
        int col = (idx*elem_per_memcpy) % dst.cols;

        if (i<total_calls-1 || row<dst.rows) { // the first condition lets compiler short-circuit on unrolled iters
            float4 tmp;
            move<float4>::ldg(tmp, (float4*)&src_ptr[row*row_stride + col]);
            move<float4>::sts(dst.idx(dst_ptr, {row, col}), tmp);
        }
    }
}
template<ducks::st::all ST, ducks::gl::all GL>
__device__ static inline void store(GL &dst, const ST &src, const coord &idx) {
    using T = typename ST::dtype;
    typename GL::dtype *dst_ptr = (typename GL::dtype*)&dst.template get<ST>(idx);
    uint32_t src_ptr = static_cast<uint32_t>(__cvta_generic_to_shared(&src.data[0]));
    const int row_stride = dst.row_stride();

    int laneid = threadIdx.x % GROUP_THREADS;

    // we can handle this many rows each time we run a memcpy_async
    int elem_per_memcpy = sizeof(float4)/sizeof(T);
    int memcpy_per_row = src.cols / elem_per_memcpy;
    int total_calls = ((src.height * src.width + (N_WARPS-1))) * kittens::TILE_ROW_DIM<T>*kittens::TILE_COL_DIM<T> / (N_WARPS*WARP_THREADS*elem_per_memcpy); // round up

    #pragma unroll
    for(int i = 0; i < total_calls; i++) {

        int idx = i * GROUP_THREADS + laneid;
        
        int row = idx / memcpy_per_row;
        int col = (idx*elem_per_memcpy) % src.cols;

        if (i<total_calls-1 || row<src.rows) { // the first condition lets compiler short-circuit on unrolled iters
            float4 tmp;
            move<float4>::lds(tmp, src.idx(src_ptr, {row, col}));
            move<float4>::stg((float4*)&dst_ptr[row*row_stride + col], tmp);
        }
    }
}

template<ducks::st::all ST, ducks::gl::all GL>
__device__ static inline void load_async(ST &dst, const GL &src, const coord &idx) {
    using T = typename ST::dtype;
    typename GL::dtype *src_ptr = (typename GL::dtype*)&src.template get<ST>(idx);
    uint32_t dst_ptr = static_cast<uint32_t>(__cvta_generic_to_shared(&dst.data[0]));
    const int row_stride = src.row_stride();

    // each thread needs to do 1 call per width*height / N_WARPS
    // attempting to improve striping into dram
    // each lane of the warp should store sequential into dram

    int laneid = threadIdx.x % GROUP_THREADS;

    // we can handle this many rows each time we run a memcpy_async
    int elem_per_memcpy = sizeof(float4)/sizeof(T);
    int memcpy_per_row = dst.cols / elem_per_memcpy;
    int total_calls = ((dst.height * dst.width + (N_WARPS-1))) * kittens::TILE_ROW_DIM<T>*kittens::TILE_COL_DIM<T> / (N_WARPS*WARP_THREADS*elem_per_memcpy); // round up

    #pragma unroll
    for(int i = 0; i < total_calls; i++) {

        int idx = i * GROUP_THREADS + laneid;
        
        int row = idx / memcpy_per_row;
        int col = (idx*elem_per_memcpy) % dst.cols;

        if (i<total_calls-1 || row<dst.rows) { // the first condition lets compiler short-circuit on unrolled iters
            asm volatile(
                "cp.async.cg.shared.global.L2::128B [%0], [%1], 16;\n"
                :: "r"(dst.idx(dst_ptr, {row, col})), "l"((uint64_t)&src_ptr[row*row_stride + col])
                : "memory"
            );
        }
    }
    asm volatile("cp.async.commit_group;\n" ::: "memory");
=======
template<int axis, bool assume_aligned, ducks::st::all ST, ducks::gl::all GL, ducks::coord::tile COORD=coord<ST>>
__device__ static inline void load(ST &dst, const GL &src, const COORD &idx) {
    kittens::load<axis, assume_aligned, ST, GL, COORD, GROUP_THREADS>(dst, src, idx);
}
template<ducks::st::all ST, ducks::gl::all GL, ducks::coord::tile COORD=coord<ST>> // default case
__device__ static inline void load(ST &dst, const GL &src, const COORD &idx) {
    kittens::load<2, false, ST, GL, COORD, GROUP_THREADS>(dst, src, idx);
}
template<int axis, bool assume_aligned, ducks::st::all ST, ducks::gl::all GL, ducks::coord::tile COORD=coord<ST>>
__device__ static inline void store(const GL &dst, const ST &src, const COORD &idx) {
    kittens::store<axis, assume_aligned, ST, GL, COORD, GROUP_THREADS>(dst, src, idx);
}
template<ducks::st::all ST, ducks::gl::all GL, ducks::coord::tile COORD=coord<ST>> // default case
__device__ static inline void store(const GL &dst, const ST &src, const COORD &idx) {
    kittens::store<2, false, ST, GL, COORD, GROUP_THREADS>(dst, src, idx);
}
template<int axis, bool assume_aligned, ducks::st::all ST, ducks::gl::all GL, ducks::coord::tile COORD=coord<ST>>
__device__ static inline void load_async(ST &dst, const GL &src, const COORD &idx) {
    kittens::load_async<axis, assume_aligned, ST, GL, COORD, GROUP_THREADS>(dst, src, idx);
}
template<ducks::st::all ST, ducks::gl::all GL, ducks::coord::tile COORD=coord<ST>> // default case
__device__ static inline void load_async(ST &dst, const GL &src, const COORD &idx) {
    kittens::load_async<2, false, ST, GL, COORD, GROUP_THREADS>(dst, src, idx);
>>>>>>> f231f7ce
}<|MERGE_RESOLUTION|>--- conflicted
+++ resolved
@@ -3,106 +3,6 @@
  * @brief Group (collaborative warp) ops for loading shared tiles from and storing to global memory. 
  */
 
-<<<<<<< HEAD
-template<ducks::st::all ST, ducks::gl::all GL>
-__device__ static inline void load(ST &dst, const GL &src, const coord &idx) {
-    using T = typename ST::dtype;
-    typename GL::dtype *src_ptr = (typename GL::dtype*)&src.template get<ST>(idx);
-    uint32_t dst_ptr = static_cast<uint32_t>(__cvta_generic_to_shared(&dst.data[0]));
-    const int row_stride = src.row_stride();
-    
-    // each thread needs to do 1 call per width*height / N_WARPS
-    // attempting to improve striping into dram
-    // each lane of the warp should store sequential into dram
-
-    int laneid = threadIdx.x % GROUP_THREADS;
-
-    // we can handle this many rows each time we run a memcpy_async
-    int elem_per_memcpy = sizeof(float4)/sizeof(T);
-    int memcpy_per_row = dst.cols / elem_per_memcpy;
-    int total_calls = ((dst.height * dst.width + (N_WARPS-1))) * kittens::TILE_ROW_DIM<T>*kittens::TILE_COL_DIM<T> / (N_WARPS*WARP_THREADS*elem_per_memcpy); // round up
-
-    #pragma unroll
-    for(int i = 0; i < total_calls; i++) {
-
-        int idx = i * GROUP_THREADS + laneid;
-        
-        int row = idx / memcpy_per_row;
-        int col = (idx*elem_per_memcpy) % dst.cols;
-
-        if (i<total_calls-1 || row<dst.rows) { // the first condition lets compiler short-circuit on unrolled iters
-            float4 tmp;
-            move<float4>::ldg(tmp, (float4*)&src_ptr[row*row_stride + col]);
-            move<float4>::sts(dst.idx(dst_ptr, {row, col}), tmp);
-        }
-    }
-}
-template<ducks::st::all ST, ducks::gl::all GL>
-__device__ static inline void store(GL &dst, const ST &src, const coord &idx) {
-    using T = typename ST::dtype;
-    typename GL::dtype *dst_ptr = (typename GL::dtype*)&dst.template get<ST>(idx);
-    uint32_t src_ptr = static_cast<uint32_t>(__cvta_generic_to_shared(&src.data[0]));
-    const int row_stride = dst.row_stride();
-
-    int laneid = threadIdx.x % GROUP_THREADS;
-
-    // we can handle this many rows each time we run a memcpy_async
-    int elem_per_memcpy = sizeof(float4)/sizeof(T);
-    int memcpy_per_row = src.cols / elem_per_memcpy;
-    int total_calls = ((src.height * src.width + (N_WARPS-1))) * kittens::TILE_ROW_DIM<T>*kittens::TILE_COL_DIM<T> / (N_WARPS*WARP_THREADS*elem_per_memcpy); // round up
-
-    #pragma unroll
-    for(int i = 0; i < total_calls; i++) {
-
-        int idx = i * GROUP_THREADS + laneid;
-        
-        int row = idx / memcpy_per_row;
-        int col = (idx*elem_per_memcpy) % src.cols;
-
-        if (i<total_calls-1 || row<src.rows) { // the first condition lets compiler short-circuit on unrolled iters
-            float4 tmp;
-            move<float4>::lds(tmp, src.idx(src_ptr, {row, col}));
-            move<float4>::stg((float4*)&dst_ptr[row*row_stride + col], tmp);
-        }
-    }
-}
-
-template<ducks::st::all ST, ducks::gl::all GL>
-__device__ static inline void load_async(ST &dst, const GL &src, const coord &idx) {
-    using T = typename ST::dtype;
-    typename GL::dtype *src_ptr = (typename GL::dtype*)&src.template get<ST>(idx);
-    uint32_t dst_ptr = static_cast<uint32_t>(__cvta_generic_to_shared(&dst.data[0]));
-    const int row_stride = src.row_stride();
-
-    // each thread needs to do 1 call per width*height / N_WARPS
-    // attempting to improve striping into dram
-    // each lane of the warp should store sequential into dram
-
-    int laneid = threadIdx.x % GROUP_THREADS;
-
-    // we can handle this many rows each time we run a memcpy_async
-    int elem_per_memcpy = sizeof(float4)/sizeof(T);
-    int memcpy_per_row = dst.cols / elem_per_memcpy;
-    int total_calls = ((dst.height * dst.width + (N_WARPS-1))) * kittens::TILE_ROW_DIM<T>*kittens::TILE_COL_DIM<T> / (N_WARPS*WARP_THREADS*elem_per_memcpy); // round up
-
-    #pragma unroll
-    for(int i = 0; i < total_calls; i++) {
-
-        int idx = i * GROUP_THREADS + laneid;
-        
-        int row = idx / memcpy_per_row;
-        int col = (idx*elem_per_memcpy) % dst.cols;
-
-        if (i<total_calls-1 || row<dst.rows) { // the first condition lets compiler short-circuit on unrolled iters
-            asm volatile(
-                "cp.async.cg.shared.global.L2::128B [%0], [%1], 16;\n"
-                :: "r"(dst.idx(dst_ptr, {row, col})), "l"((uint64_t)&src_ptr[row*row_stride + col])
-                : "memory"
-            );
-        }
-    }
-    asm volatile("cp.async.commit_group;\n" ::: "memory");
-=======
 template<int axis, bool assume_aligned, ducks::st::all ST, ducks::gl::all GL, ducks::coord::tile COORD=coord<ST>>
 __device__ static inline void load(ST &dst, const GL &src, const COORD &idx) {
     kittens::load<axis, assume_aligned, ST, GL, COORD, GROUP_THREADS>(dst, src, idx);
@@ -126,5 +26,4 @@
 template<ducks::st::all ST, ducks::gl::all GL, ducks::coord::tile COORD=coord<ST>> // default case
 __device__ static inline void load_async(ST &dst, const GL &src, const COORD &idx) {
     kittens::load_async<2, false, ST, GL, COORD, GROUP_THREADS>(dst, src, idx);
->>>>>>> f231f7ce
 }