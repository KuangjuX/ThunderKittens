import mla_decode
import torch
import math
import heapq
import time
from dataclasses import dataclass, field
from typing import List, Tuple, Dict
import matplotlib.pyplot as plt

m1 = 0.0454*0.7
b1 = 10
m2 = 0.366
b2 = 8

# ----------------------------------------------------------------------
# Scheduling code (task generation, scheduling, and argument creation)
# ----------------------------------------------------------------------
@dataclass
class Task:
    uid: int
    batch_id: int              # Which sequence this task belongs to.
    tok_ids: List[int]         # Query indices
    name: str
    task_type: str             # "partial" or "reduction"
    duration: float
    dependencies: List[int] = field(default_factory=list)
    start: float = None
    finish: float = None
    processor: int = None
    args: dict = field(default_factory=dict)

def generate_sequence_tasks(batch_id: int, length: int, chunk_pages: int,
                            m1: float, b1: float, b2: float,
                            starting_id: int = 0, new_tokens: int = 1,
                            page_size: int = 256, page_table: list = []) -> Tuple[List[Task], int]:
    """
    Generates tasks for one sequence.
      - Creates PARTIAL tasks that process contiguous chunks.
      - Then builds MERGE tasks (reductions) in a tree-like reduction until one result remains.
    
    PARTIAL cost = m1 * (chunk length) + b1.
    MERGE cost = b2.
    
    Each task is annotated with batch_id.
    Returns a list of tasks for this sequence and the next available task uid.
    """
    chunk_size = chunk_pages * page_size
    tasks = []
    partial_tasks = [[] for _ in range((new_tokens+3)//4)]
    # Create PARTIAL tasks (with no dependencies)
    for i in range(0, length, chunk_size):
        chunk_length = min(chunk_size, length - i)
        duration = m1 * (((chunk_length+31)//32)*32) + b1
        for n in range((new_tokens+3)//4):
            tok_ids = list(range(4*n, min(4*n+4, new_tokens)))
            task = Task(
                uid=starting_id,
                batch_id=batch_id,
                name=f"Seq{batch_id}_Partial_{i}-{i+chunk_length}_tok{tok_ids[0]}-{tok_ids[-1]}",
                task_type="partial",
                duration=duration,
                dependencies=[],
                tok_ids=tok_ids,
                args={"start": i,
                      "end": i+chunk_length,
                      "write_scratch": (chunk_length != length),
                      "length": length}
            )
            tasks.append(task)
            partial_tasks[n].append(task)
            starting_id += 1

    for new_token in range(new_tokens):
        n_idx = new_token // 4
        merge_tasks = []
        for i in range(0, len(partial_tasks[n_idx])-1, 2):
            dep = [partial_tasks[n_idx][i].uid, partial_tasks[n_idx][i+1].uid]
            if i+3 == len(partial_tasks[n_idx]):
                dep.append(partial_tasks[n_idx][i+2].uid)
            merge_tasks.append(Task(
                uid=starting_id,
                batch_id=batch_id,
                name=f"Seq{batch_id}_Merge_{i//2}_tok{new_token}",
                task_type="reduction",
                duration=b2 + m2*(len(dep)-1),
                dependencies=dep,
                tok_ids=[new_token],
                args={"write_scratch": (i != 0)}
            ))
            starting_id += 1
        tasks.extend(merge_tasks)
        while len(merge_tasks) > 0:
            next_merge_tasks = []
            for i in range(0, len(merge_tasks)-1, 2):
                new_dep = [merge_tasks[i+1].uid]
                if i+3 == len(merge_tasks):
                    new_dep.append(merge_tasks[i+2].uid)
                merge_tasks[i].dependencies.extend(new_dep)
                merge_tasks[i].duration = b2 + m2*(len(merge_tasks[i].dependencies)-1)
                next_merge_tasks.append(merge_tasks[i])
            merge_tasks = next_merge_tasks
    return tasks, starting_id

def visualize_schedule(tasks: List[Task], num_processors: int):
    """
    Plots a Gantt chart of the scheduled tasks.
    
    Tasks are grouped by processor; each task is shown as a horizontal bar.
    Colors distinguish between 'partial' (blue) and 'reduction' (red) instructions.
    """
    fig, ax = plt.subplots(figsize=(12, 6))
    colors = {
        'partial': 'skyblue',
        'reduction': 'salmon'
    }
    proc_tasks: Dict[int, List[Task]] = {i: [] for i in range(num_processors)}
    for task in tasks:
        proc_tasks[task.processor].append(task)
    height = 9
    for proc_id, tasks_on_proc in proc_tasks.items():
        y_coord = proc_id * 10
        for task in tasks_on_proc:
            ax.broken_barh(
                [(task.start, task.finish-task.start)],
                (y_coord, height),
                facecolors=colors.get(task.task_type, 'gray')
            )
            ax.text((task.start + task.finish)/2, y_coord + height/2,
                    task.name, ha='center', va='center', fontsize=8, color='black')
    ax.set_xlabel("Time")
    ax.set_ylabel("Processors")
    ax.set_yticks([i * 10 + height/2 for i in range(num_processors)])
    ax.set_yticklabels([f"Processor {i}" for i in range(num_processors)])
    ax.set_title("Gantt Chart of Scheduled Tasks (Priority Scheduler)")
    plt.tight_layout()
    plt.savefig(f"gantt_{int(time.time())}.png")
    
def priority_schedule_tasks(tasks: List[Task], num_processors: int) -> List[Task]:
    """
    Schedules tasks on available processors using a custom heuristic.
    Updates each task’s start, finish, and processor.
    """
    tasks_by_id: Dict[int, Task] = {t.uid: t for t in tasks}
    in_degree: Dict[int, int] = {t.uid: len(t.dependencies) for t in tasks}
    dependents: Dict[int, List[int]] = {t.uid: [] for t in tasks}
    for t in tasks:
        for dep in t.dependencies:
            dependents[dep].append(t.uid)

    # Compute total work per sequence.
    seq_total_work: Dict[int, float] = {}
    for t in tasks:
        seq_total_work.setdefault(t.batch_id, 0)
        seq_total_work[t.batch_id] += t.duration

    ready = [t for t in tasks if in_degree[t.uid] == 0]
    processors: List[Tuple[float, int]] = [(0, pid) for pid in range(num_processors)]
    heapq.heapify(processors)

    while ready:
        current_time, proc_id = heapq.heappop(processors)
        ready_partial = [t for t in ready if t.task_type == "partial"]
        ready_merge   = [t for t in ready if t.task_type == "reduction"]

        filtered_merge = [t for t in ready_merge if current_time+1 >= tasks_by_id[t.dependencies[0]].finish]
        if filtered_merge:
            filtered_merge.sort(key=lambda t: (-t.duration, t.uid))
            chosen_task = filtered_merge[0]
        elif ready_partial:
            ready_partial.sort(key=lambda t: (-seq_total_work[t.batch_id], t.uid))
            chosen_task = ready_partial[0]
        elif ready_merge:
            ready_merge.sort(key=lambda t: (-t.duration, t.uid))
            chosen_task = ready_merge[0]
        else:
            chosen_task = ready[0]

        ready.remove(chosen_task)
        if chosen_task.task_type == "partial":
            earliest_start = max([0] + [tasks_by_id[dep].finish for dep in chosen_task.dependencies])
            start_time = max(current_time, earliest_start)
            finish_time = start_time + chosen_task.duration
        else:
            start_time = max(current_time, tasks_by_id[chosen_task.dependencies[0]].finish)
            finish_time = max([max(start_time + b2, tasks_by_id[chosen_task.dependencies[i]].finish) + (len(chosen_task.dependencies)-i)*m2
                               for i in range(1, len(chosen_task.dependencies))])
        chosen_task.start = start_time
        chosen_task.finish = finish_time
        chosen_task.processor = proc_id

        heapq.heappush(processors, (finish_time, proc_id))
        for dep_id in dependents[chosen_task.uid]:
            in_degree[dep_id] -= 1
            if in_degree[dep_id] == 0:
                ready.append(tasks_by_id[dep_id])
    if any(in_degree[t.uid] != 0 for t in tasks):
        raise ValueError("Cycle detected in task dependencies!")
    return tasks

def create_arguments_from_task_schedule(tasks: List[Task], new_tokens: int, num_processors: int = 1):
    OP_PARTIAL, OP_REDUCTION = 1, 2

    def make_partial_arg(task: Task) -> List[int]:
        return [OP_PARTIAL,
                task.uid,  # uid
                -task.uid-1 if task.args["write_scratch"] else task.batch_id,  # destination (negative means write scratch)
                min(task.tok_ids),  # start token
                task.batch_id,
                min(task.tok_ids),  # duplicate start token
                task.args["start"], task.args["end"], task.args["length"]] + [0]*7

    def make_merge_arg(task: Task) -> List[int]:
        args_list = [OP_REDUCTION,
                     task.uid,  # uid
                     len(task.dependencies)-1,  # number of dependencies minus one
                     -task.uid-1 if task.args["write_scratch"] else task.batch_id,
                     task.tok_ids[0]] + task.dependencies
        return args_list + [0]*(16 - len(args_list))

    num_instructions = max(t.uid for t in tasks) + 1
    processor_tasks = [[] for _ in range(num_processors)]
    for task in tasks:
        processor_tasks[task.processor].append(task)
    for pid in range(num_processors):
        processor_tasks[pid].sort(key=lambda t: t.start)
    print('Final finish time:', max(t.finish for t in tasks))
    max_num_processor_instructions = max(len(ptasks) for ptasks in processor_tasks)
    Instructions = torch.zeros((num_processors, max_num_processor_instructions, 16), dtype=torch.int32)
    O_scratch = torch.zeros((num_instructions, new_tokens, 16, 512), dtype=torch.float32)
    L_scratch = torch.zeros((num_instructions, new_tokens, 16), dtype=torch.float32)
    Semaphore = torch.zeros((num_instructions, new_tokens), dtype=torch.int32)
    # Semaphore = torch.zeros((2, num_instructions, new_tokens), dtype=torch.int32)
    for pid in range(num_processors):
        for tid, task in enumerate(processor_tasks[pid]):
            if task.task_type == "partial":
                Instructions[pid, tid, :] = torch.tensor(make_partial_arg(task), dtype=torch.int32)
            elif task.task_type == "reduction":
                Instructions[pid, tid, :] = torch.tensor(make_merge_arg(task), dtype=torch.int32)
    if torch.cuda.is_available():
        return (Instructions.cuda(), O_scratch.cuda(),
                L_scratch.cuda(), Semaphore.cuda())
    return Instructions, O_scratch, L_scratch, Semaphore

def sample_schedule_generator(page_size: int = 256, new_tokens: int = 1, lengths: List[int] = None, partial_pages: List[int] = None, table: list = None) -> List[Task]:
    """
    For demonstration, we schedule one sequence (batch 0) with a specified length.
    Using new_tokens=1 yields one partial task (and no merge tasks).
    The page table is passed in dynamically (if not provided, a default is used).
    """
    if partial_pages is None:
        partial_pages = [1 if length < 8192 else 2 for length in lengths]
    tasks = []
    next_task_id = 0
    # One sequence: (batch_id, length, chunk_pages)
    sequences = [
        (i, length, pp) for i, (length, pp) in enumerate(zip(lengths, partial_pages))
    ]
    for batch_id, seq_length, chunk_pages in sequences:
        seq_tasks, next_task_id = generate_sequence_tasks(
            new_tokens=new_tokens,
            page_size=page_size,
            batch_id=batch_id,
            length=seq_length,
            chunk_pages=chunk_pages,
            m1=m1, b1=b1, b2=b2,
            starting_id=next_task_id
        )
        tasks.extend(seq_tasks)
    return tasks

# ----------------------------------------------------------------------
# Main test script (integrating the reference page table creation)
# ----------------------------------------------------------------------
def main():
    D_QK, D_VO = 576, 512
    PAGE_SIZE = 256
    B, NEW_TOKENS, H = 1, 7, 16  # single token (naive single partial op)
    MAX_LENGTH = 65536
<<<<<<< HEAD
    LENGTH = 65536                 # sequence length
=======
    LENGTH = 257                 # sequence length
>>>>>>> f5e8d914
    NUM_PAGES = 1000             # number of pages in cache
    NUM_PROCESSORS = 132         # number of processors

    torch.manual_seed(0)

    T = MAX_LENGTH // PAGE_SIZE
    table_tensor = torch.zeros(B, T, dtype=torch.int32).cuda()
    lengths = torch.full((B,), LENGTH, dtype=torch.int32, device='cuda')
    sizes = (lengths + (PAGE_SIZE - 1)) // PAGE_SIZE
    sequence_ids, pos_ids = (
        torch.arange(T, dtype=torch.int32, device='cuda')[None, :].expand(B, -1)
        .lt(sizes.view(-1, 1))
        .nonzero(as_tuple=True)
    )
    randperm = torch.randperm(NUM_PAGES, device='cuda')[:(LENGTH+PAGE_SIZE-1)//PAGE_SIZE].sort().values.int()
    table_tensor[sequence_ids, pos_ids] = randperm

    # tasks = sample_schedule_generator(page_size=PAGE_SIZE, new_tokens=NEW_TOKENS, lengths=[4671, 45096, 1750, 1701], partial_pages=[1, 2, 1, 1])
    tasks = sample_schedule_generator(page_size=PAGE_SIZE, new_tokens=NEW_TOKENS, lengths=[LENGTH])
    
    scheduled_tasks = priority_schedule_tasks(tasks, num_processors=NUM_PROCESSORS)
    # visualize_schedule(scheduled_tasks, num_processors=NUM_PROCESSORS)
    Instructions, O_scratch, Lvec_scratch, Semaphore = create_arguments_from_task_schedule(
        scheduled_tasks, NEW_TOKENS, num_processors=NUM_PROCESSORS
    )
    Table = table_tensor

    cache = torch.zeros((NUM_PAGES, PAGE_SIZE, 1, D_QK), dtype=torch.bfloat16).cuda()
    total = LENGTH  # for one sequence
    latent = (torch.randn((total, 1, D_QK), dtype=torch.bfloat16).cuda() * 10)
    
    expanded = latent.expand(total, H, D_QK)
    maximum = LENGTH
    padded_key = torch.zeros((B, maximum, H, D_QK), dtype=torch.bfloat16).cuda()
    padded_value = torch.zeros((B, maximum, H, D_VO), dtype=torch.bfloat16).cuda()
    seq_ids, pos_ids = (
        torch.arange(maximum, device='cuda')[None, :].expand(B, -1)
        .lt(torch.tensor([LENGTH], device='cuda').view(-1, 1))
        .nonzero(as_tuple=True)
    )

    # cache from latent using the page table.
    entry_ids  = table_tensor[seq_ids, pos_ids.floor_divide(PAGE_SIZE)]
    column_ids = pos_ids.fmod(PAGE_SIZE)
    cache[entry_ids, column_ids] = latent / math.sqrt(D_QK)

    query = torch.randn((B, NEW_TOKENS, H, D_QK), dtype=torch.bfloat16).cuda() / math.sqrt(D_QK)

    O = torch.zeros((B, NEW_TOKENS, H, D_VO), dtype=torch.bfloat16).cuda().contiguous()

    softmax_scale = 1.0 / math.sqrt(D_QK)
    
    cache_view = cache.view(B, NUM_PAGES, PAGE_SIZE, D_QK)

    print("Launching MLA decode kernel...")
    mla_decode.mla_decode(Instructions, query,
                          cache_view,
                          Table, O, O_scratch, Lvec_scratch, Semaphore,
                          softmax_scale, 1)
    torch.cuda.synchronize()
    print("Kernel execution finished.")
    print("Kernel output O:\n", O)
    
    start_event = torch.cuda.Event(enable_timing=True)
    end_event = torch.cuda.Event(enable_timing=True)
    
    num_iters = 1000
    print(f"\nTiming kernel over {num_iters} iterations...")
    
<<<<<<< HEAD
    # Warmup
    for _ in range(4):
=======
    for _ in range(5):
>>>>>>> f5e8d914
        mla_decode.mla_decode(Instructions, query,
                            cache_view,
                            Table, O, O_scratch, Lvec_scratch, Semaphore,
                            softmax_scale, _%2)
        print(f'ran warmup kernel #{_}')

        torch.cuda.synchronize()
    start_event.record()
    
    for _ in range(num_iters):
        mla_decode.mla_decode(Instructions, query,
                            cache_view,
                            Table, O, O_scratch, Lvec_scratch, Semaphore,
                            softmax_scale, _%2)
        # print(f'ran kernel #{_}')
    
    torch.cuda.synchronize()
    end_event.record()
    torch.cuda.synchronize()
    
    elapsed_time = start_event.elapsed_time(end_event)
    avg_time = elapsed_time / num_iters
    print(f"Average kernel execution time: {avg_time*1000:.3f} us")
    print(f"Total time for {num_iters} iterations: {elapsed_time*1000:.3f} us\n")

    bounds = (torch.arange(NEW_TOKENS, dtype=torch.int32, device='cuda')[None, :] +
              lengths[:, None] - NEW_TOKENS)
    mask = (torch.arange(maximum, dtype=torch.int32, device='cuda')[None, None, None, :]
            .expand(B, H, NEW_TOKENS, -1)
            .le(bounds[:, None, :, None].expand(B, H, NEW_TOKENS, 1)))

    from torch.nn.functional import scaled_dot_product_attention as sdpa
    
    padded_key[seq_ids, pos_ids] = expanded / math.sqrt(D_QK)
    padded_value[seq_ids, pos_ids] = expanded[..., :D_VO] / math.sqrt(D_QK)
    
    ref = sdpa(
        query=query.transpose(1, 2).float(),
        key=padded_key.transpose(1, 2).float(),
        value=padded_value.transpose(1, 2).float(),
        attn_mask=mask,
        dropout_p=0.0,
        is_causal=False,
        scale=softmax_scale,
        enable_gqa=False,
    ).transpose(1, 2)
    
    print("Reference output:\n", ref)
    print("ref mean:", torch.mean(ref.abs()))
    print("Kernel output mean:", torch.mean(O.abs()))
    print("Max absolute diff:", torch.max(torch.abs(O - ref)))
    print("Avg absolute diff:", torch.mean(torch.abs(O - ref)))

if __name__ == '__main__':
    main()<|MERGE_RESOLUTION|>--- conflicted
+++ resolved
@@ -276,11 +276,7 @@
     PAGE_SIZE = 256
     B, NEW_TOKENS, H = 1, 7, 16  # single token (naive single partial op)
     MAX_LENGTH = 65536
-<<<<<<< HEAD
     LENGTH = 65536                 # sequence length
-=======
-    LENGTH = 257                 # sequence length
->>>>>>> f5e8d914
     NUM_PAGES = 1000             # number of pages in cache
     NUM_PROCESSORS = 132         # number of processors
 
@@ -350,12 +346,8 @@
     num_iters = 1000
     print(f"\nTiming kernel over {num_iters} iterations...")
     
-<<<<<<< HEAD
     # Warmup
     for _ in range(4):
-=======
-    for _ in range(5):
->>>>>>> f5e8d914
         mla_decode.mla_decode(Instructions, query,
                             cache_view,
                             Table, O, O_scratch, Lvec_scratch, Semaphore,
